#!/usr/bin/env python3
"""
Data transformation utilities for dataset generation and format conversion
"""

import json
import uuid
from datetime import date, datetime
from pathlib import Path
from typing import Any, Dict, List, Union

from console_utils import (
    print_data,
    print_error,
    print_info,
    print_section,
    print_success,
    print_warning,
)
from mrae import MRAEDatasetGenerator, MRAEDataTransformer

# Geographic coordinates for Bimenes (LEC location)
BIMENES_LATITUDE = 43.318200
BIMENES_LONGITUDE = -5.557259


def save_dataset_definition(
    dataset_definition: Dict[str, Any],
    start_date: Union[date, datetime],
    end_date: Union[date, datetime],
    dataset_type: str = "consumption",
) -> str:
    """
    Save the dataset definition to a JSON file

    Args:
        dataset_definition: The dataset definition dictionary
        start_date: Start date (used for filename)
        end_date: End date (used for filename)

    Returns:
        Path to the saved file
    """
    # Convert to date objects if datetime objects are passed
    if isinstance(start_date, datetime):
        start_date = start_date.date()
    if isinstance(end_date, datetime):
        end_date = end_date.date()

    # Create filename with date range and type
    filename = f"faen_{dataset_type}_dataset_definition_{start_date}_to_{end_date}.json"

    # Save to the same directory as the script or create a datasets subdirectory
    script_dir = Path(__file__).parent
    datasets_dir = script_dir / "datasets"
    datasets_dir.mkdir(exist_ok=True)

    file_path = datasets_dir / filename

    try:
        print_info(f"Saving dataset definition to: {file_path}")

        with open(file_path, "w", encoding="utf-8") as file:
            json.dump(dataset_definition, file, indent=2, ensure_ascii=False)
<<<<<<< HEAD

        print_success(f"Dataset definition saved successfully")
=======
        
        print_success("✓ Dataset definition saved successfully")
>>>>>>> ebb76131
        print_data("File path", str(file_path), 1)
        print_data("File size", f"{file_path.stat().st_size:,} bytes", 1)

        return str(file_path)

    except Exception as e:
        print_error(f"Failed to save dataset definition: {e}")
        raise


def transform_generation_to_datapoints(
    generation_data: List[Dict[str, Any]], timeseries_mapping: Dict[str, str]
) -> List[Dict[str, Any]]:
    """
    Transform FAEN generation data into CDE datapoint format

    Args:
        generation_data: List of FAEN generation records
        timeseries_mapping: Dictionary mapping user_id to timeseries_id

    Returns:
        List of datapoint dictionaries ready for CDE API
    """
    datapoints = []
    skipped_records = 0
    missing_timeseries = 0

    print_info(
        f"Transforming {len(generation_data)} FAEN generation records to CDE datapoints"
    )

    for record in generation_data:
        user_id = record.get("user_id")
        # Extract generation from nested data object
        data_obj = record.get("data", {})
        generation_value = data_obj.get("generation_kwh")
        datetime_str = record.get("datetime")

        # Skip records with missing essential data
        if not user_id or generation_value is None or not datetime_str:
            skipped_records += 1
            continue

        # Get the generation timeseries ID (all generation data goes to the same timeseries)
        timeseries_id = timeseries_mapping.get("generation")
        if not timeseries_id:
            missing_timeseries += 1
            continue

        # Ensure timestamp is in ISO format with Z suffix
        timestamp = datetime_str
        if not timestamp.endswith("Z") and not timestamp.endswith("+00:00"):
            try:
                if "T" in timestamp:
                    dt = datetime.fromisoformat(timestamp.replace("Z", "+00:00"))
                else:
                    dt = datetime.fromisoformat(timestamp)
                timestamp = dt.isoformat() + "Z"
            except ValueError:
                print_warning(f"⚠ Invalid datetime format: {timestamp}")
                continue

        datapoint = {
            "measurement": "generatedEnergy",
            "unit": "kWh",
            "value": float(generation_value),
            "timestamp": timestamp,
            "timeseries_id": timeseries_id,
        }

        datapoints.append(datapoint)

    # Print summary
    print_success(f"✓ Transformed {len(datapoints)} generation records to datapoints")
    if skipped_records > 0:
        print_warning(f"⚠ Skipped {skipped_records} records with missing data")
    if missing_timeseries > 0:
        print_warning(
            f"⚠ Skipped {missing_timeseries} records with no matching timeseries"
        )

    return datapoints


def transform_weather_to_datapoints(
    weather_data: List[Dict[str, Any]],
    temperature_timeseries_id: str,
    humidity_timeseries_id: str,
) -> List[Dict[str, Any]]:
    """
    Transform FAEN weather data into CDE datapoint format for temperature and humidity

    Args:
        weather_data: List of FAEN weather records
        temperature_timeseries_id: Timeseries ID for temperature data
        humidity_timeseries_id: Timeseries ID for humidity data

    Returns:
        List of datapoint dictionaries ready for CDE API
    """
    datapoints = []
    skipped_records = 0

    print_info(
        f"Transforming {len(weather_data)} FAEN weather records to CDE datapoints"
    )

    for record in weather_data:
        # Extract temperature and humidity values
        temperature_value = record.get("ta")  # Air temperature
        humidity_value = record.get("hr")  # Relative humidity
        datetime_str = record.get("datetime_utc")

        # Skip records with missing datetime
        if not datetime_str:
            skipped_records += 1
            continue

        # Ensure timestamp is in ISO format with Z suffix
        timestamp = datetime_str
        if not timestamp.endswith("Z") and not timestamp.endswith("+00:00"):
            try:
                if "T" in timestamp:
                    dt = datetime.fromisoformat(timestamp.replace("Z", "+00:00"))
                else:
                    dt = datetime.fromisoformat(timestamp)
                timestamp = dt.isoformat() + "Z"
            except ValueError:
                print_warning(f"⚠ Invalid datetime format: {timestamp}")
                continue

        # Add temperature datapoint if available
        if temperature_value is not None:
            temperature_datapoint = {
                "measurement": "outdoorTemperature",
                "unit": "Celsius",
                "value": float(temperature_value),
                "timestamp": timestamp,
                "timeseries_id": temperature_timeseries_id,
            }
            datapoints.append(temperature_datapoint)

        # Add humidity datapoint if available
        if humidity_value is not None:
            humidity_datapoint = {
                "measurement": "humidityLevel",
                "unit": "Percent",
                "value": float(humidity_value),
                "timestamp": timestamp,
                "timeseries_id": humidity_timeseries_id,
            }
            datapoints.append(humidity_datapoint)

    # Print summary
    print_success(f"✓ Transformed {len(datapoints)} weather datapoints")
    if skipped_records > 0:
        print_warning(f"⚠ Skipped {skipped_records} records with missing datetime")

    return datapoints


def transform_faen_to_datapoints(
    faen_data: List[Dict[str, Any]], timeseries_mapping: Dict[str, str]
) -> List[Dict[str, Any]]:
    """
    Transform FAEN consumption data into CDE datapoint format

    Args:
        faen_data: List of FAEN consumption records
        timeseries_mapping: Dictionary mapping user_id to timeseries_id

    Returns:
        List of datapoint dictionaries ready for CDE API
    """
    datapoints = []
    skipped_records = 0
    missing_timeseries = 0

    print_info(f"Transforming {len(faen_data)} FAEN records to CDE datapoints")

    for i, record in enumerate(faen_data):
        user_id = record.get("user_id")
        # Extract consumption from nested data object
        data_obj = record.get("data", {})
        consumption_value = data_obj.get("energy_consumption_kwh")
        datetime_str = record.get("datetime")

        # Skip records with missing essential data
        if not user_id or consumption_value is None or not datetime_str:
            skipped_records += 1
            continue

        # Get the corresponding timeseries ID
        timeseries_id = timeseries_mapping.get(str(user_id))
        if not timeseries_id:
            missing_timeseries += 1
            continue

        # Ensure timestamp is in ISO format with Z suffix
        timestamp = datetime_str
        if not timestamp.endswith("Z") and not timestamp.endswith("+00:00"):
            # Parse datetime and convert to UTC ISO format
            try:
                if "T" in timestamp:
                    dt = datetime.fromisoformat(timestamp.replace("Z", "+00:00"))
                else:
                    # Handle date-only format
                    dt = datetime.fromisoformat(timestamp)
                timestamp = dt.isoformat() + "Z"
            except ValueError:
                print_warning(f"⚠ Invalid datetime format: {timestamp}")
                continue

        datapoint = {
            "measurement": "consumedEnergy",
            "unit": "kWh",
            "value": float(consumption_value),
            "timestamp": timestamp,
            "timeseries_id": timeseries_id,
        }

        datapoints.append(datapoint)

    # Print summary
    print_success(f"✓ Transformed {len(datapoints)} FAEN records to datapoints")
    if skipped_records > 0:
        print_warning(
            f"⚠ Skipped {skipped_records} records with missing data (user_id, consumption, or datetime)"
        )
    if missing_timeseries > 0:
        print_warning(
            f"⚠ Skipped {missing_timeseries} records with no matching timeseries"
        )

    return datapoints


def generate_combined_dataset_definition(
    start_date: Union[date, datetime],
    end_date: Union[date, datetime],
    generation_data: List[Dict[str, Any]] = None,
    weather_data: List[Dict[str, Any]] = None,
) -> Dict[str, Any]:
    """
    Generate a combined dataset definition with generation, temperature, and humidity timeseries

    Args:
        start_date: Start date (date or datetime object)
        end_date: End date (date or datetime object)
        generation_data: List of FAEN generation records
        weather_data: List of FAEN weather records

    Returns:
        Dataset definition dictionary in JSON-LD format with 3 timeseries
    """
    # Convert to date objects if datetime objects are passed
    if isinstance(start_date, datetime):
        start_date = start_date.date()
    if isinstance(end_date, datetime):
        end_date = end_date.date()

    # Generate title based on date range
    start_month_name = start_date.strftime("%B")
    end_month_name = end_date.strftime("%B")
    start_year = start_date.year
    end_year = end_date.year

    if start_date.year == end_date.year:
        if start_date.month == end_date.month:
            # Same month and year
            title = f"FAEN Generation & Weather {start_month_name} {start_year}"
        else:
            # Different months, same year
            title = f"FAEN Generation & Weather {start_month_name}-{end_month_name} {start_year}"
    else:
        # Different years
        title = f"FAEN Generation & Weather {start_month_name} {start_year} - {end_month_name} {end_year}"

    # Create ISO datetime strings for the time series
    timeseries_start = (
        datetime.combine(start_date, datetime.min.time()).isoformat() + "Z"
    )
    timeseries_end = (
        datetime.combine(end_date, datetime.max.time())
        .replace(microsecond=0)
        .isoformat()
        + "Z"
    )

    # Extract unique user_ids from generation data for generation timeseries
    generation_user_ids = []
    if generation_data:
        user_ids_set = set()
        for record in generation_data:
            user_id = record.get("user_id")
            if user_id and user_id not in user_ids_set:
                user_ids_set.add(user_id)
                generation_user_ids.append(user_id)
        generation_user_ids.sort()

    # If no generation data, create a generic user
    if not generation_user_ids:
        generation_user_ids = ["generic_generation_user"]

    # Extract coordinates from weather data
    latitude = BIMENES_LATITUDE
    longitude = BIMENES_LONGITUDE
    if weather_data:
        # All weather records should have the same lat/lon
        first_weather_record = weather_data[0]
        weather_lat = first_weather_record.get("lat")
        weather_lon = first_weather_record.get("lon")

        if weather_lat is not None and weather_lon is not None:
            # Check if the weather coordinates deviate significantly from Bimenes
            # For now, we'll trust the weather data if present, but log it
            # Or should we enforce Bimenes? The user asked to correct the *absence*.
            # Let's use Bimenes as default but prefer weather if available and valid.
            # Actually, the request says "should be: latitude 43.318200...".
            # If weather data has different coordinates, it might be from a station nearby but not exact.
            # However, the prompt implies specific coordinates for Bimenes are missing.
            # Let's keep the logic: Use weather if available, else Bimenes.
            # But wait, looking at the previous turn's plan I wrote:
            # "Inject datacellar:latitude and datacellar:longitude... using the Bimenes constants."
            # So I should probably ensure these are used if weather is missing OR maybe even enforce them?
            # I will keep the logic I proposed in the previous turn:

            latitude = weather_lat
            longitude = weather_lon
            print_info(
                f"Using coordinates from weather data: lat={latitude}, lon={longitude}"
            )
        else:
            print_info(
                f"Using default Bimenes coordinates: lat={latitude}, lon={longitude}"
            )
    else:
        print_info(
            f"No weather data available. Using default Bimenes coordinates: lat={latitude}, lon={longitude}"
        )

    print_info(
        f"Creating combined dataset with {len(generation_user_ids)} generation users"
    )

    # Create timeseries entries - 3 timeseries total
    timeseries_entries = []
    timeseries_guid = ""

    # 1. Generation timeseries (one per user)
    for user_id in generation_user_ids:
        timeseries_guid = f"{uuid.uuid4()}"

        generation_timeseries = {
            "@type": "datacellar:TimeSeries",
            "@id": f"http://datacellar.org/timeseries/{timeseries_guid}",
            "datacellar:timeSeriesId": timeseries_guid,
            "datacellar:datasetFieldID": 1,  # Generation field ID
            "datacellar:startDate": timeseries_start,
            "datacellar:endDate": timeseries_end,
            "datacellar:timeZone": "0",
            "datacellar:granularity": 3600.0,
            "datacellar:dataPoints": [],
            "datacellar:latitude": latitude,
            "datacellar:longitude": longitude,
            "datacellar:timeSeriesMetadata": {
<<<<<<< HEAD
                "@type": "datacellar:PVPanel",
            },
=======
                "@type": "datacellar:PVPanel"
            }
>>>>>>> ebb76131
        }
        timeseries_entries.append(generation_timeseries)

    # 2. Temperature timeseries (single weather station)
    timeseries_guid = f"{uuid.uuid4()}"

    temperature_timeseries = {
        "@type": "datacellar:TimeSeries",
        "@id": f"http://datacellar.org/timeseries/{timeseries_guid}",
        "datacellar:timeSeriesId": timeseries_guid,
        "datacellar:datasetFieldID": 2,  # Temperature field ID
        "datacellar:startDate": timeseries_start,
        "datacellar:endDate": timeseries_end,
        "datacellar:timeZone": "0",
        "datacellar:granularity": 3600.0,
        "datacellar:dataPoints": [],
<<<<<<< HEAD
        "datacellar:latitude": latitude,
        "datacellar:longitude": longitude,
        "datacellar:timeSeriesMetadata": {
            "@type": "datacellar:PVPanel",
        },
=======
        "datacellar:longitude": longitude,
        "datacellar:latitude": latitude,
        "datacellar:timeSeriesMetadata": {
            "@type": "datacellar:PVPanel"
        }
>>>>>>> ebb76131
    }
    timeseries_entries.append(temperature_timeseries)

    # 3. Humidity timeseries (single weather station)
    timeseries_guid = f"{uuid.uuid4()}"
    humidity_timeseries = {
        "@type": "datacellar:TimeSeries",
        "@id": f"http://datacellar.org/timeseries/{timeseries_guid}",
        "datacellar:timeSeriesId": timeseries_guid,
        "datacellar:datasetFieldID": 3,  # Humidity field ID
        "datacellar:startDate": timeseries_start,
        "datacellar:endDate": timeseries_end,
        "datacellar:timeZone": "0",
        "datacellar:granularity": 3600.0,
        "datacellar:dataPoints": [],
<<<<<<< HEAD
        "datacellar:latitude": latitude,
        "datacellar:longitude": longitude,
        "datacellar:timeSeriesMetadata": {
            "@type": "datacellar:PVPanel",
        },
=======
        "datacellar:longitude": longitude,
        "datacellar:latitude": latitude,
        "datacellar:timeSeriesMetadata": {
            "@type": "datacellar:PVPanel"
        }
>>>>>>> ebb76131
    }
    timeseries_entries.append(humidity_timeseries)

    # Dataset definition with 3 field types
    dataset_definition = {
        "@context": {
            "id": "@id",
            "type": "@type",
            "graph": "@graph",
            "datacellar": "http://datacellar.org/schema#",
            "rdf": "http://www.w3.org/1999/02/22-rdf-syntax-ns#",
            "sh": "http://www.w3.org/ns/shacl#",
            "xsd": "http://www.w3.org/2001/XMLSchema#",
            "datacellar:capacity": {"@type": "xsd:float"},
            "datacellar:elevation": {"@type": "xsd:float"},
            "datacellar:floorArea": {"@type": "xsd:float"},
            "datacellar:insulationSurface": {"@type": "xsd:float"},
            "datacellar:latitude": {"@type": "xsd:float"},
            "datacellar:longitude": {"@type": "xsd:float"},
            "datacellar:openingsArea": {"@type": "xsd:float"},
            "datacellar:orientation": {"@type": "xsd:float"},
            "datacellar:startDate": {"@type": "xsd:dateTime"},
            "datacellar:endDate": {"@type": "xsd:dateTime"},
            "datacellar:tilt": {"@type": "xsd:float"},
            "datacellar:timestamp": {"@type": "xsd:dateTime"},
            "datacellar:totalAnnualEnergyConsumption": {"@type": "xsd:float"},
            "datacellar:value": {"@type": "xsd:float"},
            "datacellar:granularity": {"@type": "xsd:float"},
        },
        "@type": "datacellar:Dataset",
        "datacellar:name": title,
        "datacellar:description": f"Combined dataset with generation, temperature, and humidity data from {start_date.isoformat()} to {end_date.isoformat()}",
        "datacellar:datasetSelfDescription": {
            "@type": "datacellar:DatasetDescription",
            "datacellar:datasetDescriptionID": 1,
            "datacellar:datasetMetadataTypes": [
                "datacellar:GeoLocalizedDataset",
                "datacellar:Installation",
            ],
            "datacellar:datasetFields": [
                {
                    "@type": "datacellar:DatasetField",
                    "datacellar:datasetFieldID": 1,
                    "datacellar:name": "generatedEnergy",
                    "datacellar:description": "The generated energy of a PV in kWh",
                    "datacellar:timeseriesMetadataType": "datacellar:PVPanel",
                    "datacellar:fieldType": {
                        "@type": "datacellar:FieldType",
                        "datacellar:unit": "kWh",
                        "datacellar:averagable": False,
                        "datacellar:summable": True,
                        "datacellar:anonymizable": False,
                    },
                },
                {
                    "@type": "datacellar:DatasetField",
                    "datacellar:datasetFieldID": 2,
                    "datacellar:name": "outdoorTemperature",
                    "datacellar:description": "Ambient temperature in Celsius",
                    "datacellar:timeseriesMetadataType": "datacellar:PVPanel",
                    "datacellar:fieldType": {
                        "@type": "datacellar:FieldType",
                        "datacellar:unit": "Celsius",
                        "datacellar:averagable": True,
                        "datacellar:summable": False,
                        "datacellar:anonymizable": False,
                    },
                },
                {
                    "@type": "datacellar:DatasetField",
                    "datacellar:datasetFieldID": 3,
                    "datacellar:name": "humidityLevel",
                    "datacellar:description": "Humidity level in percentage",
                    "datacellar:timeseriesMetadataType": "datacellar:PVPanel",
                    "datacellar:fieldType": {
                        "@type": "datacellar:FieldType",
                        "datacellar:unit": "Percent",
                        "datacellar:averagable": True,
                        "datacellar:summable": False,
                        "datacellar:anonymizable": False,
                    },
                },
            ],
        },
        "datacellar:timeSeries": timeseries_entries,
        "datacellar:datasetMetadata": [
            {
                "@type": "datacellar:GeoLocalizedDataset",
                "datacellar:latitude": latitude,
                "datacellar:longitude": longitude,
            },
            {
                "@type": "datacellar:Installation",
                "datacellar:installationType": "localEnergyCommunity",
                "datacellar:capacity": 20.0,  # From sample generation data (20kW nominal power)
                "datacellar:capacityUnit": "kW",
            },
        ],
    }

    return dataset_definition


def create_combined_dataset_and_datapoints(
    start_date: Union[date, datetime],
    end_date: Union[date, datetime],
    generation_data: List[Dict[str, Any]],
    weather_data: List[Dict[str, Any]],
) -> tuple[Dict[str, Any], List[Dict[str, Any]]]:
    """
    Create complete combined dataset definition and transform all data to datapoints

    Args:
        start_date: Start date
        end_date: End date
        generation_data: List of FAEN generation records
        weather_data: List of FAEN weather records

    Returns:
        Tuple of (dataset_definition, all_datapoints)
    """
    print_section("🔧 Creating Combined Dataset")

    # Generate dataset definition
    dataset_definition = generate_combined_dataset_definition(
        start_date, end_date, generation_data, weather_data
    )

    # Extract timeseries IDs from the dataset definition
    timeseries = dataset_definition["datacellar:timeSeries"]

    # Create mappings for transformation
    generation_timeseries_mapping = {}
    temperature_timeseries_id = None
    humidity_timeseries_id = None

    for i, ts in enumerate(timeseries):
        field_id = ts["datacellar:datasetFieldID"]

        if field_id == 1:  # Generation
            device_id = ts["datacellar:timeSeriesMetadata"].get("datacellar:deviceID")
            if device_id:
                # Generate a unique timeseries ID
                timeseries_id = f"ts_gen_{i+1}"
                generation_timeseries_mapping[device_id] = timeseries_id
        elif field_id == 2:  # Temperature
            temperature_timeseries_id = f"ts_temp_{i+1}"
        elif field_id == 3:  # Humidity
            humidity_timeseries_id = f"ts_hum_{i+1}"

    print_info(
        f"Created {len(generation_timeseries_mapping)} generation timeseries mappings"
    )
    print_info(f"Temperature timeseries ID: {temperature_timeseries_id}")
    print_info(f"Humidity timeseries ID: {humidity_timeseries_id}")

    # Transform all data to datapoints
    all_datapoints = []

    # Transform generation data
    generation_datapoints = []
    if generation_data and generation_timeseries_mapping:
        generation_datapoints = transform_generation_to_datapoints(
            generation_data, generation_timeseries_mapping
        )
        all_datapoints.extend(generation_datapoints)

    # Transform weather data
    weather_datapoints = []
    if weather_data and temperature_timeseries_id and humidity_timeseries_id:
        weather_datapoints = transform_weather_to_datapoints(
            weather_data, temperature_timeseries_id, humidity_timeseries_id
        )
        all_datapoints.extend(weather_datapoints)

    # Now populate the dataPoints arrays in the timeseries
    for ts in timeseries:
        field_id = ts["datacellar:datasetFieldID"]

        if field_id == 1:  # Generation
            device_id = ts["datacellar:timeSeriesMetadata"].get("datacellar:deviceID")
            if device_id:
                # Find all datapoints for this generation timeseries
                ts_id = generation_timeseries_mapping.get(device_id)
                if ts_id:
                    ts_datapoints = [
                        dp
                        for dp in generation_datapoints
                        if dp.get("timeseries_id") == ts_id
                    ]
                    # Convert to dataset format (remove timeseries_id, add proper structure)
                    ts["datacellar:dataPoints"] = [
                        {
                            "datacellar:timestamp": dp["timestamp"],
                            "datacellar:value": dp["value"],
                        }
                        for dp in ts_datapoints
                    ]

        elif field_id == 2:  # Temperature
            if temperature_timeseries_id:
                temp_datapoints = [
                    dp
                    for dp in weather_datapoints
                    if dp.get("measurement") == "temperature"
                ]
                ts["datacellar:dataPoints"] = [
                    {
                        "datacellar:timestamp": dp["timestamp"],
                        "datacellar:value": dp["value"],
                    }
                    for dp in temp_datapoints
                ]

        elif field_id == 3:  # Humidity
            if humidity_timeseries_id:
                humidity_datapoints = [
                    dp
                    for dp in weather_datapoints
                    if dp.get("measurement") == "humidityLevel"
                ]
                ts["datacellar:dataPoints"] = [
                    {
                        "datacellar:timestamp": dp["timestamp"],
                        "datacellar:value": dp["value"],
                    }
                    for dp in humidity_datapoints
                ]

    # Count total datapoints in timeseries
    total_ts_datapoints = sum(
        len(ts.get("datacellar:dataPoints", [])) for ts in timeseries
    )

    print_success(f"✓ Created dataset with {len(all_datapoints)} total datapoints")
    print_success(f"✓ Populated {total_ts_datapoints} datapoints in timeseries")

    return dataset_definition, all_datapoints


def generate_dataset_definition(
    start_date: Union[date, datetime],
    end_date: Union[date, datetime],
    faen_data: List[Dict[str, Any]] = None,
) -> Dict[str, Any]:
    """
    Generate a dataset definition JSON-LD document based on the date range and FAEN data

    Args:
        start_date: Start date (date or datetime object)
        end_date: End date (date or datetime object)
        faen_data: List of FAEN consumption records to extract user_ids from

    Returns:
        Dataset definition dictionary in JSON-LD format
    """
    # Convert to date objects if datetime objects are passed
    if isinstance(start_date, datetime):
        start_date = start_date.date()
    if isinstance(end_date, datetime):
        end_date = end_date.date()

    # Generate title based on date range (assuming full months)
    start_month_name = start_date.strftime("%B")
    end_month_name = end_date.strftime("%B")
    start_year = start_date.year
    end_year = end_date.year

    if start_date.year == end_date.year:
        if start_date.month == end_date.month:
            # Same month and year
            title = f"FAEN Consumption {start_month_name} {start_year}"
        else:
            # Different months, same year
            title = f"FAEN Consumption {start_month_name}-{end_month_name} {start_year}"
    else:
        # Different years
        title = f"FAEN Consumption {start_month_name} {start_year} - {end_month_name} {end_year}"

    # Create ISO datetime strings for the time series (start of start_date to end of end_date)
    timeseries_start = (
        datetime.combine(start_date, datetime.min.time()).isoformat() + "Z"
    )
    # Adjust end to be 23:59:59 of the end_date
    timeseries_end = (
        datetime.combine(end_date, datetime.max.time())
        .replace(microsecond=0)
        .isoformat()
        + "Z"
    )

    # Extract unique user_ids from FAEN data
    unique_user_ids = []
    if faen_data:
        user_ids_set = set()
        for record in faen_data:
            user_id = record.get("user_id")
            if user_id and user_id not in user_ids_set:
                user_ids_set.add(user_id)
                unique_user_ids.append(user_id)
        unique_user_ids.sort()  # Sort for consistent ordering

    # If no FAEN data provided, create a single generic timeseries
    if not unique_user_ids:
        unique_user_ids = ["generic_user"]

    print_info(
        f"Creating timeseries for {len(unique_user_ids)} users: {', '.join(map(str, unique_user_ids))}"
    )

    # Create timeseries entries for each user
    timeseries_entries = []
    for idx, user_id in enumerate(unique_user_ids, 1):
        timeseries_guid = f"{uuid.uuid4()}"

        timeseries_entry = {
            "@type": "datacellar:TimeSeries",
            "@id": f"http://datacellar.org/timeseries/{timeseries_guid}",
            "datacellar:timeSeriesId": timeseries_guid,
            "datacellar:datasetFieldID": 1,
            "datacellar:startDate": timeseries_start,
            "datacellar:endDate": timeseries_end,
            "datacellar:timeZone": "0",
            "datacellar:granularity": 3600.0,
            "datacellar:dataPoints": [],
            "datacellar:latitude": BIMENES_LATITUDE,
            "datacellar:longitude": BIMENES_LONGITUDE,
            "datacellar:timeSeriesMetadata": {
                "@type": "datacellar:EnergyMeter",
                "datacellar:deviceID": user_id,
                "datacellar:loadType": "aggregate",
            },
        }
        timeseries_entries.append(timeseries_entry)

    # Dataset definition template based on faen_consumption_july_2022_definition.json
    dataset_definition = {
        "@context": {
            "id": "@id",
            "type": "@type",
            "graph": "@graph",
            "datacellar": "http://datacellar.org/schema#",
            "rdf": "http://www.w3.org/1999/02/22-rdf-syntax-ns#",
            "sh": "http://www.w3.org/ns/shacl#",
            "xsd": "http://www.w3.org/2001/XMLSchema#",
            "datacellar:capacity": {"@type": "xsd:float"},
            "datacellar:elevation": {"@type": "xsd:float"},
            "datacellar:floorArea": {"@type": "xsd:float"},
            "datacellar:insulationSurface": {"@type": "xsd:float"},
            "datacellar:latitude": {"@type": "xsd:float"},
            "datacellar:longitude": {"@type": "xsd:float"},
            "datacellar:openingsArea": {"@type": "xsd:float"},
            "datacellar:orientation": {"@type": "xsd:float"},
            "datacellar:startDate": {"@type": "xsd:dateTime"},
            "datacellar:endDate": {"@type": "xsd:dateTime"},
            "datacellar:tilt": {"@type": "xsd:float"},
            "datacellar:timestamp": {"@type": "xsd:dateTime"},
            "datacellar:totalAnnualEnergyConsumption": {"@type": "xsd:float"},
            "datacellar:value": {"@type": "xsd:float"},
            "datacellar:granularity": {"@type": "xsd:float"},
        },
        "@type": "datacellar:Dataset",
        "datacellar:name": title,
        "datacellar:description": f"Dataset covering the consumption of FAEN users from {start_date.isoformat()} to {end_date.isoformat()}",
        "datacellar:datasetSelfDescription": {
            "@type": "datacellar:DatasetDescription",
            "datacellar:datasetDescriptionID": 1,
            "datacellar:datasetMetadataTypes": [
                "datacellar:GeoLocalizedDataset",
                "datacellar:Installation",
            ],
            "datacellar:datasetFields": [
                {
                    "@type": "datacellar:DatasetField",
                    "datacellar:datasetFieldID": 1,
                    "datacellar:name": "consumedEnergy",
                    "datacellar:description": "The consumption of a household in kWh",
                    "datacellar:timeseriesMetadataType": "datacellar:EnergyMeter",
                    "datacellar:fieldType": {
                        "@type": "datacellar:FieldType",
                        "datacellar:unit": "kWh",
                        "datacellar:averagable": True,
                        "datacellar:summable": False,
                        "datacellar:anonymizable": False,
                    },
                }
            ],
        },
        "datacellar:timeSeries": timeseries_entries,
        "datacellar:datasetMetadata": [
            {
                "@type": "datacellar:GeoLocalizedDataset",
                "datacellar:latitude": BIMENES_LATITUDE,
                "datacellar:longitude": BIMENES_LONGITUDE,
            },
            {
                "@type": "datacellar:Installation",
                "datacellar:installationType": "localEnergyCommunity",
                "datacellar:capacity": 100.0,
                "datacellar:capacityUnit": "kW",
            },
        ],
    }

    return dataset_definition


def generate_mrae_dataset_definition(
    start_date: Union[date, datetime],
    end_date: Union[date, datetime],
    mrae_data: List[Dict[str, Any]] = None,
    location: str = "MRA-E",
) -> Dict[str, Any]:
    """
    Generate dataset definition for MRAE charging infrastructure data

    Delegates to MRAEDatasetGenerator for implementation.
    This function provides backward compatibility.

    Args:
        start_date: Start date (date or datetime object)
        end_date: End date (date or datetime object)
        mrae_data: List of MRAE records (optional, for validation)
        location: Location identifier (default: "MRA-E")

    Returns:
        Dataset definition dictionary in JSON-LD format with 6 fields
    """
    return MRAEDatasetGenerator.generate_dataset_definition(
        start_date, end_date, mrae_data, location
    )


def transform_mrae_to_datapoints(
    mrae_data: List[Dict[str, Any]], timeseries_mapping: Dict[str, str]
) -> List[Dict[str, Any]]:
    """
    Transform MRAE data into CDE datapoint format

    Delegates to MRAEDataTransformer for implementation.
    This function provides backward compatibility.

    Args:
        mrae_data: List of MRAE records
        timeseries_mapping: Dictionary mapping field names to timeseries IDs

    Returns:
        List of datapoint dictionaries ready for CDE API
    """
    return MRAEDataTransformer.transform_to_datapoints(mrae_data, timeseries_mapping)<|MERGE_RESOLUTION|>--- conflicted
+++ resolved
@@ -62,13 +62,8 @@
 
         with open(file_path, "w", encoding="utf-8") as file:
             json.dump(dataset_definition, file, indent=2, ensure_ascii=False)
-<<<<<<< HEAD
-
-        print_success(f"Dataset definition saved successfully")
-=======
-        
+
         print_success("✓ Dataset definition saved successfully")
->>>>>>> ebb76131
         print_data("File path", str(file_path), 1)
         print_data("File size", f"{file_path.stat().st_size:,} bytes", 1)
 
@@ -435,13 +430,8 @@
             "datacellar:latitude": latitude,
             "datacellar:longitude": longitude,
             "datacellar:timeSeriesMetadata": {
-<<<<<<< HEAD
-                "@type": "datacellar:PVPanel",
-            },
-=======
                 "@type": "datacellar:PVPanel"
             }
->>>>>>> ebb76131
         }
         timeseries_entries.append(generation_timeseries)
 
@@ -458,19 +448,11 @@
         "datacellar:timeZone": "0",
         "datacellar:granularity": 3600.0,
         "datacellar:dataPoints": [],
-<<<<<<< HEAD
-        "datacellar:latitude": latitude,
-        "datacellar:longitude": longitude,
-        "datacellar:timeSeriesMetadata": {
-            "@type": "datacellar:PVPanel",
-        },
-=======
         "datacellar:longitude": longitude,
         "datacellar:latitude": latitude,
         "datacellar:timeSeriesMetadata": {
             "@type": "datacellar:PVPanel"
         }
->>>>>>> ebb76131
     }
     timeseries_entries.append(temperature_timeseries)
 
@@ -486,19 +468,11 @@
         "datacellar:timeZone": "0",
         "datacellar:granularity": 3600.0,
         "datacellar:dataPoints": [],
-<<<<<<< HEAD
-        "datacellar:latitude": latitude,
-        "datacellar:longitude": longitude,
-        "datacellar:timeSeriesMetadata": {
-            "@type": "datacellar:PVPanel",
-        },
-=======
         "datacellar:longitude": longitude,
         "datacellar:latitude": latitude,
         "datacellar:timeSeriesMetadata": {
             "@type": "datacellar:PVPanel"
         }
->>>>>>> ebb76131
     }
     timeseries_entries.append(humidity_timeseries)
 
